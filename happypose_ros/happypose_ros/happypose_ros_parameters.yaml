--- conflicted
+++ resolved
@@ -146,17 +146,10 @@
         default_value: false
         description: "Publish TF of a given camera relative to the leading camera."
         read_only: true
-<<<<<<< HEAD
       time_sync_slop:
         type: double
         default_value: 0.04
         description: "Delay [seconds] with which incoming messages can be synchronized."
-=======
-      k_matrix:
-        type: double_array
-        default_value: [0.0, 0.0, 0.0, 0.0, 0.0, 0.0, 0.0, 0.0, 0.0]
-        description: "Camera intrinsic matrix. If values are valid intrinsic matrix, overwrites values from info ROS topic."
->>>>>>> 640d8524
         validation:
           gt<>: [0.0]
         read_only: true