import math
import numpy as np
import numpy.typing as npt
from typing import Callable, Union, TypeVar

from rclpy.node import Node
from rclpy.time import Time
from rclpy.qos import qos_profile_sensor_data
<<<<<<< HEAD
=======
from rclpy.qos_overriding_options import QoSOverridingOptions
>>>>>>> 9029eb04

from sensor_msgs.msg import CameraInfo, CompressedImage, Image

from cv_bridge import CvBridge
from image_geometry.cameramodels import PinholeCameraModel

from message_filters import ApproximateTimeSynchronizer, Subscriber

# Automatically generated file
from happypose_ros.happypose_ros_parameters import happypose_ros

RetType = TypeVar("RetType")


class CameraWrapper:
    """Object wrapping the camera subscriber. Provides unified interface for raw and
    compressed images. Wraps intrinsic matrix subscriber and overwrite option. Contains
    information about the camera's frame id, and last timestamp of the image.
    """

    def __init__(
        self,
        node: Node,
        params: happypose_ros.Params.cameras,
        name: str,
        image_sync_hook: Callable,
    ) -> None:
        """Initializes CameraWrapper object. Checks values of the ROS parameters,
        configures and creates camera image and info subscribers.

        :param node: ROS node to which subscriptions should be attached.
        :type node: rclpy.Node
        :param params: ROS parameters created by generate_parameter_library.
        :type params: happypose_ros.Params.cameras
        :param name: Name of the camera to be registered.
        :type name: str
        :param image_sync_hook: Callback function when a new image arrives.
        :type image_sync_hook: Callable
        :raises rclpy.ParameterException: Intrinsic matrix is incorrect.
        """

        self._image_sync_hook = image_sync_hook

        self._node = node
        self._camera_name = name

        if params.get_entry(self._camera_name).compressed:
            img_msg_type = CompressedImage
            topic_postfix = "/image_raw/compressed"
        else:
            img_msg_type = Image
            topic_postfix = "/image_raw"

        self._image = None
        self._camera_info = None
        self._cvb = CvBridge()
        self._cam_model = PinholeCameraModel()

        sync_topics = [
            Subscriber(
                self._node,
                img_msg_type,
                self._camera_name + topic_postfix,
                qos_profile=qos_profile_sensor_data,
<<<<<<< HEAD
=======
                qos_overriding_options=QoSOverridingOptions.with_default_policies(),
>>>>>>> 9029eb04
            ),
            Subscriber(
                self._node,
                CameraInfo,
                self._camera_name + "/camera_info",
                qos_profile=qos_profile_sensor_data,
<<<<<<< HEAD
=======
                qos_overriding_options=QoSOverridingOptions.with_default_policies(),
>>>>>>> 9029eb04
            ),
        ]

        # Create time approximate time synchronization
        self._image_approx_time_sync = ApproximateTimeSynchronizer(
            sync_topics,
            queue_size=5,
            slop=params.get_entry(self._camera_name).time_sync_slop,
        )
        # Register callback depending on the configuration
        self._image_approx_time_sync.registerCallback(self._on_image_data_cb)

    def data_recieved_guarded(func: Callable[..., RetType]) -> Callable[..., RetType]:
        """Decorator, checks if data was already received.

        :param func: Function to wrap.
        :type func: Callable[..., RetType]
        :raises RuntimeError: No data was received yet.
        :return: Wrapped function.
        :rtype: Callable[..., RetType]
        """

        def _data_recieved_guarded_inner(self, *args, **kwargs) -> RetType:
            if self._image is None and self._camera_info is None:
                raise RuntimeError(
                    f"No data received yet from the camera '{self._camera_name}'!"
                )
            return func(self, *args, **kwargs)

        return _data_recieved_guarded_inner

    def _validate_k_matrix(self, k_arr: npt.NDArray[np.float64]) -> bool:
        """Performs basic check of the structure of intrinsic matrix.

        :param k_arr: Intrinsic matrix in a form of a flat Numpy array.
        :type k_arr: numpy.typing.NDArray[numpy.float64]
        :return: Indication if the matrix passed the test.
        :rtype: bool
        """

        # Check if parameters expected to be non-zero are, in fact, non-zero or constant
        keep_vals = [True, False, True, False, True, True, False, False, True]
        return np.all(k_arr[keep_vals] > 0.0) and math.isclose(k_arr[-1], 1.0)

    def _on_image_data_cb(
        self, image: Union[Image, CompressedImage], info: CameraInfo
    ) -> None:
        """Called on every time synchronized image and camera info are received.
        Saves the image and checks if intrinsics are correct. If all checks pass
        calls :func:`_image_sync_hook`.

        :param image: Image received from the camera
        :type image: Union[sensor_msgs.msg.Image, sensor_msgs.msg.CompressedImage]
        :param info: Camera info message
        :type info: sensor_msgs.msg.CameraInfo
        """

        if self._validate_k_matrix(info.k):
            self._camera_info = info
        else:
            self._node.get_logger().warn(
                f"K matrix from topic '{self._info_sub.topic_name()}' is incorrect!",
                throttle_duration_sec=5.0,
            )
            return

        self._image = image
        self._image_sync_hook()

    def ready(self) -> bool:
        """Checks if the camera has all the data needed to use.

        :return: Camera image and intrinsic matrix are available
        :rtype: bool
        """
        return self._image is not None

    @data_recieved_guarded
    def get_last_image_frame_id(self) -> str:
        """Returns frame id associated with the last received image.

        :raises RuntimeError: No images were received yet.
        :return: String with a name of the frame id.
        :rtype: str
        """
        return self._image.header.frame_id

    @data_recieved_guarded
    def get_last_image_stamp(self) -> Time:
        """Returns time stamp associated with last received image.

        :raises RuntimeError: No images were received yet.
        :return: Timestamp of the last received image.
        :rtype: rclpy.Time
        """
        return Time.from_msg(self._image.header.stamp)

    @data_recieved_guarded
    def get_last_rgb_image(self) -> npt.NDArray[np.uint8]:
        """Returns last received color image.

        :raises RuntimeError: No images were received yet.
        :return: Image converted to OpenCV format in 'rgb8' encoding.
        :rtype: numpy.typing.NDArray[numpy.uint8]
        """
        encoder = (
            self._cvb.imgmsg_to_cv2
            if isinstance(self._image, Image)
            else self._cvb.compressed_imgmsg_to_cv2
        )
        desired_encoding = (
            "passthrough"
            # Compressed image has no attribute "encoding"
            if hasattr(self._image, "encoding") and self._image.encoding == "rgb8"
            else "rgb8"
        )
        return encoder(self._image, desired_encoding)

    @data_recieved_guarded
    def get_last_k_matrix(self) -> npt.NDArray[np.float64]:
        """Returns intrinsic matrix associated with last received camera info message.

        :raises RuntimeError: No camera info messages were received yet.
        :return: 3x3 Numpy array with intrinsic matrix.
        :rtype: numpy.typing.NDArray[numpy.float64]
        """
        self._cam_model.fromCameraInfo(self._camera_info)
        return np.array(self._cam_model.intrinsicMatrix())<|MERGE_RESOLUTION|>--- conflicted
+++ resolved
@@ -6,10 +6,7 @@
 from rclpy.node import Node
 from rclpy.time import Time
 from rclpy.qos import qos_profile_sensor_data
-<<<<<<< HEAD
-=======
 from rclpy.qos_overriding_options import QoSOverridingOptions
->>>>>>> 9029eb04
 
 from sensor_msgs.msg import CameraInfo, CompressedImage, Image
 
@@ -74,20 +71,14 @@
                 img_msg_type,
                 self._camera_name + topic_postfix,
                 qos_profile=qos_profile_sensor_data,
-<<<<<<< HEAD
-=======
                 qos_overriding_options=QoSOverridingOptions.with_default_policies(),
->>>>>>> 9029eb04
             ),
             Subscriber(
                 self._node,
                 CameraInfo,
                 self._camera_name + "/camera_info",
                 qos_profile=qos_profile_sensor_data,
-<<<<<<< HEAD
-=======
                 qos_overriding_options=QoSOverridingOptions.with_default_policies(),
->>>>>>> 9029eb04
             ),
         ]
 
