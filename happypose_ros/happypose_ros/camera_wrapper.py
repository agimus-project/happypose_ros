import math
import numpy as np
import numpy.typing as npt
from typing import Callable, Union, TypeVar

from rclpy.node import Node
from rclpy.time import Time
from rclpy.qos import qos_profile_sensor_data
from rclpy.qos_overriding_options import QoSOverridingOptions

from sensor_msgs.msg import CameraInfo, CompressedImage, Image

from cv_bridge import CvBridge
from image_geometry.cameramodels import PinholeCameraModel

from message_filters import ApproximateTimeSynchronizer, Subscriber

# Automatically generated file
from happypose_ros.happypose_ros_parameters import happypose_ros

RetType = TypeVar("RetType")


class CameraWrapper:
    """Object wrapping the camera subscriber. Provides unified interface for raw and
    compressed images. Wraps intrinsic matrix subscriber and overwrite option. Contains
    information about the camera's frame id, and last timestamp of the image.
    """

    def __init__(
        self,
        node: Node,
        params: happypose_ros.Params.cameras,
        name: str,
        image_sync_hook: Callable,
    ) -> None:
        """Initializes CameraWrapper object. Checks values of the ROS parameters,
        configures and creates camera image and info subscribers.

        :param node: ROS node to which subscriptions should be attached.
        :type node: rclpy.Node
        :param params: ROS parameters created by generate_parameter_library.
        :type params: happypose_ros.Params.cameras
        :param name: Name of the camera to be registered.
        :type name: str
        :param image_sync_hook: Callback function when a new image arrives.
        :type image_sync_hook: Callable
        :raises rclpy.ParameterException: Intrinsic matrix is incorrect.
        """

        self._image_sync_hook = image_sync_hook

        self._node = node
        self._camera_name = name

        camera_params = params.get_entry(self._camera_name)
        if camera_params.compressed:
            img_msg_type = CompressedImage
            topic_postfix = "/image_raw/compressed"
        else:
            img_msg_type = Image
            topic_postfix = "/image_raw"

        self._image = None
        self._camera_info = None
        self._cvb = CvBridge()
<<<<<<< HEAD
        self._estimated_tf_frame_id = camera_params.estimated_tf_frame_id
=======
        self._cam_model = PinholeCameraModel()
>>>>>>> 4401f73c

        sync_topics = [
            Subscriber(
                self._node,
                img_msg_type,
                self._camera_name + topic_postfix,
                qos_profile=qos_profile_sensor_data,
                qos_overriding_options=QoSOverridingOptions.with_default_policies(),
            ),
            Subscriber(
                self._node,
                CameraInfo,
                self._camera_name + "/camera_info",
                qos_profile=qos_profile_sensor_data,
                qos_overriding_options=QoSOverridingOptions.with_default_policies(),
            ),
        ]

        # Create time approximate time synchronization
        self._image_approx_time_sync = ApproximateTimeSynchronizer(
            sync_topics,
            queue_size=5,
            slop=camera_params.time_sync_slop,
        )
        # Register callback depending on the configuration
        self._image_approx_time_sync.registerCallback(self._on_image_data_cb)

<<<<<<< HEAD
    def update_params(self, params: happypose_ros.Params.cameras) -> None:
        """Updates internal parameters of given camera

        :param params: ROS parameters created by generate_parameter_library.
        :type params: happypose_ros.Params.cameras
        """
        camera_params = params.get_entry(self._camera_name)
        self._estimated_tf_frame_id = camera_params.estimated_tf_frame_id

    def image_guarded(func: Callable[..., RetType]) -> Callable[..., RetType]:
        """Decorator, checks if image was already received.
=======
    def data_received_guarded(func: Callable[..., RetType]) -> Callable[..., RetType]:
        """Decorator, checks if data was already received.
>>>>>>> 4401f73c

        :param func: Function to wrap.
        :type func: Callable[..., RetType]
        :raises RuntimeError: No data was received yet.
        :return: Wrapped function.
        :rtype: Callable[..., RetType]
        """

        def _data_received_guarded_inner(self, *args, **kwargs) -> RetType:
            if self._image is None and self._camera_info is None:
                raise RuntimeError(
                    f"No data received yet from the camera '{self._camera_name}'!"
                )
            return func(self, *args, **kwargs)

        return _data_received_guarded_inner

    def _validate_k_matrix(self, k_arr: npt.NDArray[np.float64]) -> bool:
        """Performs basic check of the structure of intrinsic matrix.

        :param k_arr: Intrinsic matrix in a form of a flat Numpy array.
        :type k_arr: numpy.typing.NDArray[numpy.float64]
        :return: Indication if the matrix passed the test.
        :rtype: bool
        """

        # Check if parameters expected to be non-zero are, in fact, non-zero or constant
        keep_vals = [True, False, True, False, True, True, False, False, True]
        return np.all(k_arr[keep_vals] > 0.0) and math.isclose(k_arr[-1], 1.0)

    def _on_image_data_cb(
        self, image: Union[Image, CompressedImage], info: CameraInfo
    ) -> None:
        """Called on every time synchronized image and camera info are received.
        Saves the image and checks if intrinsics are correct. If all checks pass
        calls :func:`_image_sync_hook`.

        :param image: Image received from the camera
        :type image: Union[sensor_msgs.msg.Image, sensor_msgs.msg.CompressedImage]
        :param info: Camera info message
        :type info: sensor_msgs.msg.CameraInfo
        """

        if self._validate_k_matrix(info.k):
            self._camera_info = info
        else:
            self._node.get_logger().warn(
                f"K matrix from topic '{self._info_sub.topic_name()}' is incorrect!",
                throttle_duration_sec=5.0,
            )
            return

        self._image = image
        self._image_sync_hook()

    def ready(self) -> bool:
        """Checks if the camera has all the data needed to use.

        :return: Camera image and intrinsic matrix are available
        :rtype: bool
        """
        return self._image is not None

    @data_received_guarded
    def get_last_image_frame_id(self) -> str:
        """Returns frame id associated with the camera.

        :raises RuntimeError: No images were received yet.
        :return: String with a name of the frame id.
        :rtype: str
        """
        return (
            self._image.header.frame_id
            if self._estimated_tf_frame_id == ""
            else self._estimated_tf_frame_id
        )

    @data_received_guarded
    def get_last_image_stamp(self) -> Time:
        """Returns time stamp associated with last received image.

        :raises RuntimeError: No images were received yet.
        :return: Timestamp of the last received image.
        :rtype: rclpy.Time
        """
        return Time.from_msg(self._image.header.stamp)

    @data_received_guarded
    def get_last_rgb_image(self) -> npt.NDArray[np.uint8]:
        """Returns last received color image.

        :raises RuntimeError: No images were received yet.
        :return: Image converted to OpenCV format in 'rgb8' encoding.
        :rtype: numpy.typing.NDArray[numpy.uint8]
        """
        encoder = (
            self._cvb.imgmsg_to_cv2
            if isinstance(self._image, Image)
            else self._cvb.compressed_imgmsg_to_cv2
        )
        desired_encoding = (
            "passthrough"
            # Compressed image has no attribute "encoding"
            if hasattr(self._image, "encoding") and self._image.encoding == "rgb8"
            else "rgb8"
        )
        return encoder(self._image, desired_encoding)

    @data_received_guarded
    def get_last_k_matrix(self) -> npt.NDArray[np.float64]:
        """Returns intrinsic matrix associated with last received camera info message.

        :raises RuntimeError: No camera info messages were received yet.
        :return: 3x3 Numpy array with intrinsic matrix.
        :rtype: numpy.typing.NDArray[numpy.float64]
        """
        self._cam_model.fromCameraInfo(self._camera_info)
        return np.array(self._cam_model.intrinsicMatrix())<|MERGE_RESOLUTION|>--- conflicted
+++ resolved
@@ -64,11 +64,8 @@
         self._image = None
         self._camera_info = None
         self._cvb = CvBridge()
-<<<<<<< HEAD
         self._estimated_tf_frame_id = camera_params.estimated_tf_frame_id
-=======
         self._cam_model = PinholeCameraModel()
->>>>>>> 4401f73c
 
         sync_topics = [
             Subscriber(
@@ -96,7 +93,6 @@
         # Register callback depending on the configuration
         self._image_approx_time_sync.registerCallback(self._on_image_data_cb)
 
-<<<<<<< HEAD
     def update_params(self, params: happypose_ros.Params.cameras) -> None:
         """Updates internal parameters of given camera
 
@@ -106,12 +102,8 @@
         camera_params = params.get_entry(self._camera_name)
         self._estimated_tf_frame_id = camera_params.estimated_tf_frame_id
 
-    def image_guarded(func: Callable[..., RetType]) -> Callable[..., RetType]:
-        """Decorator, checks if image was already received.
-=======
     def data_received_guarded(func: Callable[..., RetType]) -> Callable[..., RetType]:
         """Decorator, checks if data was already received.
->>>>>>> 4401f73c
 
         :param func: Function to wrap.
         :type func: Callable[..., RetType]
