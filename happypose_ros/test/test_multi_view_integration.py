#!/usr/bin/env python

import numpy as np
import PIL.Image
import pytest
import time
import torch
from typing import List

from rclpy.clock import ClockType
from rclpy.constants import S_TO_NS
from rclpy.parameter import Parameter
from rclpy.time import Time

from tf2_ros import LookupException

from geometry_msgs.msg import Point, Pose, Transform, Vector3, Quaternion
from sensor_msgs.msg import Image, CompressedImage

from ament_index_python.packages import get_package_share_directory

import launch_ros.actions
import launch_testing.actions
import launch_testing.markers

from launch import LaunchDescription
from launch.substitutions import PathJoinSubstitution
from launch_ros.substitutions import FindPackageShare

from launch_testing.io_handler import ActiveIoHandler

from happypose_testing_utils import (
    HappyPoseTestCase,
    assert_and_find_detection,
    assert_pose_equal,
    assert_transform_equal,
)


@pytest.mark.launch_test
@launch_testing.markers.keep_alive
def generate_test_description():
    # Assume testing machine has only one GPU
    device = "cuda:0" if torch.cuda.is_available() else "cpu"

    # Find parameters file
    happypose_params_path = PathJoinSubstitution(
        [
            FindPackageShare("happypose_ros"),
            "test",
            "test_multi_view.yaml",
        ]
    )

    # Spawn the happypose_ros node
    happypose_node = launch_ros.actions.Node(
        package="happypose_ros",
        executable="happypose_node",
        name="happypose_node",
        namespace="test_multi_view",
        # Dynamically set device
        parameters=[{"device": device}, happypose_params_path],
    )

    return LaunchDescription(
        [
            happypose_node,
            launch_testing.actions.ReadyToTest(),
        ]
    )


class TestHappyposeTesterMultiViewNode(HappyPoseTestCase):
    @classmethod
    def setUpClass(cls) -> None:
        # Test both multiview and compressed images
        super().setUpClass(
            [("cam_1", Image), ("cam_2", CompressedImage), ("cam_3", Image)],
            "test_multi_view",
        )

        cls.K = np.array(
            [1066.778, 0.0, 312.9869, 0.0, 1067.487, 241.3109, 0.0, 0.0, 1.0]
        )

        image_path = get_package_share_directory("happypose_ros") + "/test"
        cls.cam_1_image = np.asarray(PIL.Image.open(image_path + "/000629.png"))
        cls.cam_2_image = np.asarray(PIL.Image.open(image_path + "/001130.png"))
        cls.cam_3_image = np.asarray(PIL.Image.open(image_path + "/001874.png"))

    def test_01_node_startup(self, proc_output: ActiveIoHandler) -> None:
        # Check if the node outputs correct initialization
        proc_output.assertWaitFor("Node initialized", timeout=20.0)

    def test_02_check_topics(self) -> None:
        # Check if node subscribes to correct topics
<<<<<<< HEAD
        self.node.assert_node_is_subscriber("cam_1/image_raw", timeout=3.0)
        self.node.assert_node_is_subscriber("cam_2/image_raw/compressed", timeout=3.0)
=======
        self.node.assert_node_is_subscriber("cam_1/image_color", timeout=3.0)
        self.node.assert_node_is_subscriber("cam_1/camera_info", timeout=3.0)
        self.node.assert_node_is_subscriber("cam_2/image_color/compressed", timeout=3.0)
>>>>>>> b34b56c5
        self.node.assert_node_is_subscriber("cam_2/camera_info", timeout=3.0)
        self.node.assert_node_is_subscriber("cam_3/image_raw", timeout=3.0)
        self.node.assert_node_is_subscriber("cam_3/camera_info", timeout=3.0)
        self.node.assert_node_is_publisher("happypose/detections", timeout=3.0)
        self.node.assert_node_is_publisher("happypose/vision_info", timeout=3.0)
        self.node.assert_node_is_publisher("/tf", timeout=3.0)

    def test_03_check_not_publish_markers(self) -> None:
        with self.assertRaises(AssertionError) as excinfo:
            self.node.assert_node_is_publisher("happypose/markers", timeout=3.0)
        self.assertTrue(
            "node is not a publisher of" in str(excinfo.exception),
            msg="One image after timeout triggered the pipeline!",
        )

    def test_04_trigger_pipeline(self, proc_output: ActiveIoHandler) -> None:
        # Clear buffer before expecting any messages
        self.node.clear_msg_buffer()

        # Publish images several times to ensure they are received
        start = time.time()
        timeout = 30.0
        ready = False
        # Wait for the first pipeline to be triggered
        while time.time() - start < timeout and not ready:
            self.node.publish_image("cam_1", self.cam_1_image, self.K)
            self.node.publish_image("cam_2", self.cam_2_image, self.K)
            self.node.publish_image("cam_3", self.cam_3_image, self.K)
            ready = proc_output.waitFor("HappyPose initialized", timeout=0.5)
        if not ready:
            self.fail("Failed to trigger the pipeline!")

    def test_05_receive_messages(self) -> None:
        self.node.assert_message_received("happypose/detections", timeout=180.0)
        self.node.assert_message_received("happypose/vision_info", timeout=8.0)

    def test_06_check_vision_info(self) -> None:
        vision_info = self.node.get_received_message("happypose/vision_info")
        self.assertEqual(vision_info.method, "cosypose")
        self.assertTrue("ycbv" in vision_info.database_location)

    def test_07_check_detection(self) -> None:
        detections = self.node.get_received_message("happypose/detections")
        # Ensure none of the detections have bounding box
        for detection in detections.detections:
            bbox = detection.bbox
            self.assertAlmostEqual(
                bbox.size_x, 0.0, places=6, msg="Bounding box size in X is not 0"
            )
            self.assertAlmostEqual(
                bbox.size_x, 0.0, places=6, msg="Bounding box size in Y is not 0"
            )
            self.assertAlmostEqual(
                bbox.center.position.x,
                0.0,
                places=6,
                msg="Bounding box center in X is not 0",
            )
            self.assertAlmostEqual(
                bbox.center.position.y,
                0.0,
                places=6,
                msg="Bounding box center in Y is not 0",
            )
            self.assertAlmostEqual(
                bbox.size_x, 0.0, places=6, msg="Bounding box theta is not 0"
            )

        # At least 3 objects are expected to be detected
        self.assertGreaterEqual(
            len(detections.detections), 3, "Incorrect number of detections!"
        )

        # 3 following objects are known to be decent detections from given images
        ycbv_02 = assert_and_find_detection(detections, "ycbv-obj_000002")
        ycbv_05 = assert_and_find_detection(detections, "ycbv-obj_000005")
        ycbv_15 = assert_and_find_detection(detections, "ycbv-obj_000015")

        # Based on ground truth, object poses for image 629
        ycbv_02_pose = Pose(
            position=Point(**dict(zip("xyz", [0.0552, -0.0913, 1.0283]))),
            orientation=Quaternion(
                **dict(zip("xyzw", [0.2279, 0.1563, 0.0245, 0.9607]))
            ),
        )
        ycbv_05_pose = Pose(
            position=Point(**dict(zip("xyz", [0.0946, -0.0123, 0.8399]))),
            orientation=Quaternion(
                **dict(zip("xyzw", [-0.4171, 0.7404, -0.4506, -0.273]))
            ),
        )
        ycbv_15_pose = Pose(
            position=Point(**dict(zip("xyz", [-0.1013, 0.0329, 0.9138]))),
            orientation=Quaternion(
                **dict(zip("xyzw", [0.2526, 0.4850, 0.7653, -0.3392]))
            ),
        )

        assert_pose_equal(ycbv_02.results[0].pose.pose, ycbv_02_pose)
        assert_pose_equal(ycbv_05.results[0].pose.pose, ycbv_05_pose)
        assert_pose_equal(ycbv_15.results[0].pose.pose, ycbv_15_pose)

    def test_8_check_not_published_transforms(self) -> None:
        with self.assertRaises(LookupException) as excinfo:
            self.node.get_transform("cam_1", "cam_2")
        self.assertTrue(
            '"cam_2" passed to lookupTransform argument source_frame does not exist'
            in str(excinfo.exception),
            msg="'cam_2' is published even though it shouldn't!",
        )

    def test_9_check_transforms_correct(self) -> None:
        # Based on transformed ground truth
        # Image 1874 camera pose transformed into image 629 camera pose reference frame
        expected_translation = Transform(
            translation=Vector3(**dict(zip("xyz", [-0.4790, -0.0166, 0.3517]))),
            rotation=Quaternion(**dict(zip("xyzw", [0.0536, 0.3365, 0.1493, 0.9281]))),
        )
        cam_3_trans = self.node.get_transform("cam_1", "cam_3")
        assert_transform_equal(cam_3_trans, expected_translation)

    def set_timeout(self, timeout: float) -> None:
        self.node.set_params(
            [
                Parameter(
                    "cameras.timeout",
                    Parameter.Type.DOUBLE,
                    timeout,
                )
            ],
            timeout=10.0,
        )

    def test_10_dynamic_params_camera_no_timeout(self) -> None:
        # Clear old messages
        self.node.clear_msg_buffer()

        # Disable timeout. Single image should trigger now
        self.set_timeout(0.0)
        self.node.publish_image("cam_1", self.cam_1_image, self.K)
        self.node.assert_message_received("happypose/detections", timeout=180.0)

    def expect_no_detection(self) -> None:
        with self.assertRaises(AssertionError) as excinfo:
            self.node.assert_message_received("happypose/detections", timeout=60.0)
        self.assertTrue(
            "No messages received" in str(excinfo.exception),
            msg="One image after timeout triggered the pipeline!",
        )

    def test_11_dynamic_params_camera_timeout_one_camera(self) -> None:
        # Clear old messages
        self.node.clear_msg_buffer()
        # Wait more than the timeout
        time.sleep(1.0)
        # Enable timeout
        self.set_timeout(0.5)
        # Publish one image
        self.node.publish_image("cam_1", self.cam_1_image, self.K)
        self.expect_no_detection()

    def test_12_dynamic_params_camera_timeout_two_cameras(self) -> None:
        # Clear old messages
        self.node.clear_msg_buffer()
        # Wait more than the timeout
        time.sleep(1.0)
        # Publish two images
        self.node.publish_image("cam_1", self.cam_1_image, self.K)
        self.node.publish_image("cam_2", self.cam_2_image, self.K)
        self.expect_no_detection()

    def test_13_dynamic_params_camera_timeout_three_cameras_ok(self) -> None:
        # Clear old messages
        self.node.clear_msg_buffer()
        # Wait more than the timeout
        time.sleep(1.0)
        # Publish three images and expect to pass
        self.node.publish_image("cam_1", self.cam_1_image, self.K)
        self.node.publish_image("cam_2", self.cam_2_image, self.K)
        self.node.publish_image("cam_3", self.cam_3_image, self.K)
        self.node.assert_message_received("happypose/detections", timeout=60.0)

    def test_14_dynamic_params_camera_timeout_three_cameras_short(self) -> None:
        # Set timeout to a small value
        timeout = 0.05
        self.set_timeout(timeout)
        # Wait more than the timeout
        time.sleep(1.0)
        # Clear old messages
        self.node.clear_msg_buffer()
        # Publish images in loop, do not expect any change
        for _ in range(8):
            for _ in range(5):
                self.node.publish_image("cam_1", self.cam_1_image, self.K)
                time.sleep(timeout * 3.0)
                self.node.publish_image("cam_2", self.cam_2_image, self.K)
                time.sleep(timeout * 3.0)
                self.node.publish_image("cam_3", self.cam_3_image, self.K)
            self.expect_no_detection()

    def test_15_dynamic_params_camera_timeout_three_cameras_short_ok(self) -> None:
        # Set timeout to a small value
        self.set_timeout(0.05)
        # Wait more than the timeout
        time.sleep(1.0)
        # Clear old messages
        self.node.clear_msg_buffer()
        # Publish many images expecting them to be within timeout
        self.node.publish_image("cam_1", self.cam_1_image, self.K)
        self.node.publish_image("cam_2", self.cam_2_image, self.K)
        self.node.publish_image("cam_3", self.cam_3_image, self.K)
        self.node.assert_message_received("happypose/detections", timeout=60.0)

    def setup_timestamp_test(
        self, offsets: List[float], expected: float, strategy: str
    ) -> None:
        now = self.node.get_clock().now()
        cam_1_stamp = now - Time(seconds=offsets[0], clock_type=ClockType.ROS_TIME)
        cam_2_stamp = now - Time(seconds=offsets[1], clock_type=ClockType.ROS_TIME)
        cam_3_stamp = now - Time(seconds=offsets[2], clock_type=ClockType.ROS_TIME)
        cam_1_stamp = Time(nanoseconds=cam_1_stamp.nanoseconds)
        cam_2_stamp = Time(nanoseconds=cam_2_stamp.nanoseconds)
        cam_3_stamp = Time(nanoseconds=cam_3_stamp.nanoseconds)

        # Clear old messages
        self.node.clear_msg_buffer()
        # Prevent the pipeline from triggering
        self.set_timeout(0.00001)
        # Change the strategy
        self.node.set_params(
            [
                Parameter(
                    "time_stamp_strategy",
                    Parameter.Type.STRING,
                    strategy,
                ),
            ],
            10.0,
        )

        self.node.publish_image("cam_1", self.cam_1_image, self.K, cam_1_stamp)
        self.node.publish_image("cam_2", self.cam_2_image, self.K, cam_2_stamp)
        # Accept any timestamp from the message
        self.set_timeout(0.0)
        self.node.publish_image("cam_3", self.cam_3_image, self.K, cam_3_stamp)
        # Await the results
        self.node.assert_message_received("happypose/detections", timeout=60.0)

        detections = self.node.get_received_message("happypose/detections")
        stamp_sec = (Time.from_msg(detections.header.stamp) - now).nanoseconds / S_TO_NS
        self.assertAlmostEqual(
            stamp_sec,
            expected,
            places=5,
            msg=f"Timestamp was not chosen to be '{strategy}'",
        )

    def test_16_dynamic_params_timestamp_strategy(self) -> None:
        offsets = [0.0, 0.01, 0.02]
        self.setup_timestamp_test(offsets, 0.0, "newest")

    def test_17_dynamic_params_timestamp_strategy(self) -> None:
        offsets = [0.0, 0.01, 0.05]
        # Offestes are subtracted from time current time so
        # the result has to be expected in the past
        self.setup_timestamp_test(offsets, -0.05, "oldest")

    def test_18_dynamic_params_timestamp_strategy(self) -> None:
        offsets = [0.0, 0.01, 0.05]
        self.setup_timestamp_test(offsets, -0.02, "average")<|MERGE_RESOLUTION|>--- conflicted
+++ resolved
@@ -94,14 +94,9 @@
 
     def test_02_check_topics(self) -> None:
         # Check if node subscribes to correct topics
-<<<<<<< HEAD
         self.node.assert_node_is_subscriber("cam_1/image_raw", timeout=3.0)
+        self.node.assert_node_is_subscriber("cam_1/camera_info", timeout=3.0)
         self.node.assert_node_is_subscriber("cam_2/image_raw/compressed", timeout=3.0)
-=======
-        self.node.assert_node_is_subscriber("cam_1/image_color", timeout=3.0)
-        self.node.assert_node_is_subscriber("cam_1/camera_info", timeout=3.0)
-        self.node.assert_node_is_subscriber("cam_2/image_color/compressed", timeout=3.0)
->>>>>>> b34b56c5
         self.node.assert_node_is_subscriber("cam_2/camera_info", timeout=3.0)
         self.node.assert_node_is_subscriber("cam_3/image_raw", timeout=3.0)
         self.node.assert_node_is_subscriber("cam_3/camera_info", timeout=3.0)
