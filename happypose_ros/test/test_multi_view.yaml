--- conflicted
+++ resolved
@@ -15,10 +15,6 @@
         leading: true
         publish_tf: false
         compressed: false
-<<<<<<< HEAD
-=======
-        k_matrix: [1066.778, 0.0, 312.9869, 0.0, 1067.487, 241.3109, 0.0, 0.0, 1.0]
->>>>>>> 804f29da
       cam_2:
         compressed: true
       cam_3:
